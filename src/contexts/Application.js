--- conflicted
+++ resolved
@@ -4,12 +4,8 @@
 import { safeAccess } from '../utils'
 import { getUSDPrice } from '../utils/price'
 
-<<<<<<< HEAD
-const BLOCK_NUMBERS = 'BLOCK_NUMBERS'
-=======
 const BLOCK_NUMBER = 'BLOCK_NUMBER'
 const USD_PRICE = 'USD_PRICE'
->>>>>>> 4e834c4c
 
 const UPDATE_BLOCK_NUMBER = 'UPDATE_BLOCK_NUMBER'
 const UPDATE_USD_PRICE = 'UPDATE_USD_PRICE'
@@ -24,8 +20,6 @@
   switch (type) {
     case UPDATE_BLOCK_NUMBER: {
       const { networkId, blockNumber } = payload
-<<<<<<< HEAD
-=======
       return {
         ...state,
         [BLOCK_NUMBER]: {
@@ -36,7 +30,6 @@
     }
     case UPDATE_USD_PRICE: {
       const { networkId, USDPrice } = payload
->>>>>>> 4e834c4c
       return {
         ...state,
         [USD_PRICE]: {
@@ -53,12 +46,8 @@
 
 export default function Provider({ children }) {
   const [state, dispatch] = useReducer(reducer, {
-<<<<<<< HEAD
-    [BLOCK_NUMBERS]: {}
-=======
     [BLOCK_NUMBER]: {},
     [USD_PRICE]: {}
->>>>>>> 4e834c4c
   })
 
   const updateBlockNumber = useCallback((networkId, blockNumber) => {
@@ -70,13 +59,9 @@
   }, [])
 
   return (
-<<<<<<< HEAD
-    <ApplicationContext.Provider value={useMemo(() => [state, { updateBlockNumber }], [state, updateBlockNumber])}>
-=======
     <ApplicationContext.Provider
       value={useMemo(() => [state, { updateBlockNumber, updateUSDPrice }], [state, updateBlockNumber, updateUSDPrice])}
     >
->>>>>>> 4e834c4c
       {children}
     </ApplicationContext.Provider>
   )
@@ -137,8 +122,6 @@
 }
 
 export function useBlockNumber() {
-<<<<<<< HEAD
-=======
   const { networkId } = useWeb3Context()
 
   const [state] = useApplicationContext()
@@ -147,7 +130,6 @@
 }
 
 export function useUSDPrice() {
->>>>>>> 4e834c4c
   const { networkId } = useWeb3Context()
 
   const [state] = useApplicationContext()
