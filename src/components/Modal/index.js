--- conflicted
+++ resolved
@@ -5,14 +5,9 @@
 import '@reach/dialog/styles.css'
 
 const AnimatedDialogOverlay = animated(DialogOverlay)
-<<<<<<< HEAD
-const StyledDialogOverlay = styled(AnimatedDialogOverlay).attrs({
-  suppressclassnamewarning: 'true'
-=======
 const WrappedDialogOverlay = ({ suppressClassNameWarning, ...rest }) => <AnimatedDialogOverlay {...rest} />
 const StyledDialogOverlay = styled(WrappedDialogOverlay).attrs({
   suppressClassNameWarning: true
->>>>>>> 66604cf4
 })`
   &[data-reach-dialog-overlay] {
     z-index: 2;
