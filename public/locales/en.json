{
  "noWallet": "No Ethereum wallet found",
  "wrongNetwork": "You are on the wrong network",
  "switchNetwork": "Please switch to {{ correctNetwork }}",
  "installWeb3MobileBrowser": "Please visit us from a web3-enabled mobile browser such as Trust Wallet or Coinbase Wallet.",
  "installMetamask": "Please visit us after installing Metamask on Chrome or Brave.",
  "disconnected": "Disconnected",
  "swap": "Swap",
  "swapAnyway": "Swap Anyway",
  "send": "Send",
  "sendAnyway": "Send Anyway",
  "pool": "Pool",
  "betaWarning": "This project is in beta. Use at your own risk.",
  "input": "Input",
  "output": "Output",
  "estimated": "estimated",
  "balance": "Balance: {{ balanceInput }}",
  "unlock": "Unlock",
  "pending": "Pending",
  "selectToken": "Select a token",
  "searchOrPaste": "Search Token or Paste Address",
  "noExchange": "No Exchange Found",
  "exchangeRate": "Exchange Rate",
  "unknownError": "Oops! An unknown error occurred. Please refresh the page, or visit from another browser or device.",
  "enterValueCont": "Enter a {{ missingCurrencyValue }} value to continue.",
  "selectTokenCont": "Select a token to continue.",
  "noLiquidity": "No liquidity.",
  "insufficientLiquidity": "Insufficient liquidity.",
  "unlockTokenCont": "Please unlock token to continue.",
  "transactionDetails": "Advanced Details",
  "hideDetails": "Hide Details",
  "slippageWarning": "Slippage Warning",
  "highSlippageWarning": "High Slippage Warning",
  "youAreSelling": "You are selling",
  "orTransFail": "or the transaction will fail.",
  "youWillReceive": "You will receive at least",
  "youAreBuying": "You are buying",
  "itWillCost": "It will cost at most",
  "insufficientBalance": "Insufficient Balance",
  "inputNotValid": "Not a valid input value",
  "differentToken": "Must be different token.",
  "noRecipient": "Enter a wallet address to send to.",
  "invalidRecipient": "Please enter a valid wallet address recipient.",
  "recipientAddress": "Recipient Address",
  "youAreSending": "You are sending",
  "willReceive": "will receive at least",
  "to": "to",
  "addLiquidity": "Add Liquidity",
  "deposit": "Deposit",
  "currentPoolSize": "Current Pool Size",
  "yourPoolShare": "Your Pool Share",
  "noZero": "Amount cannot be zero.",
  "mustBeETH": "One of the input must be ETH.",
  "enterCurrencyOrLabelCont": "Enter a {{ inputCurrency }} or {{ label }} value to continue.",
  "youAreAdding": "You are adding",
  "and": "and",
  "intoPool": "into the liquidity pool.",
  "outPool": "from the liquidity pool.",
  "youWillMint": "You will mint",
  "liquidityTokens": "liquidity tokens.",
  "totalSupplyIs": "Current total supply of liquidity tokens is",
  "youAreSettingExRate": "You are setting the initial exchange rate to",
  "totalSupplyIs0": "Current total supply of liquidity tokens is 0.",
  "tokenWorth": "At current exchange rate, each pool token is worth",
  "firstLiquidity": "You are the first person to add liquidity!",
  "initialExchangeRate": "The initial exchange rate will be set based on your deposits. Please make sure that your ETH and {{ label }} deposits have the same fiat value.",
  "removeLiquidity": "Remove Liquidity",
  "poolTokens": "Pool Tokens",
  "enterLabelCont": "Enter a {{ label }} value to continue.",
  "youAreRemoving": "You are removing between",
  "youWillRemove": "You will remove",
  "createExchange": "Create Exchange",
  "invalidTokenAddress": "Not a valid token address",
  "exchangeExists": "{{ label }} Exchange already exists!",
  "invalidSymbol": "Invalid symbol",
  "invalidDecimals": "Invalid decimals",
  "tokenAddress": "Token Address",
  "label": "Label",
  "name": "Name",
  "symbol": "Symbol",
  "decimals": "Decimals",
  "enterTokenCont": "Enter a token address to continue",
  "priceChange": "Expected price slippage",
<<<<<<< HEAD
  "forAtLeast" : "for at least "
=======
  "forAtLeast": "for at least "
>>>>>>> 66604cf4
}<|MERGE_RESOLUTION|>--- conflicted
+++ resolved
@@ -81,9 +81,5 @@
   "decimals": "Decimals",
   "enterTokenCont": "Enter a token address to continue",
   "priceChange": "Expected price slippage",
-<<<<<<< HEAD
-  "forAtLeast" : "for at least "
-=======
   "forAtLeast": "for at least "
->>>>>>> 66604cf4
 }